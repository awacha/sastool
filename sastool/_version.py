#This file contains the just the version string. It is open()-ed by setup.py to
# determine the current package version and import-ed by the package on runtime.

<<<<<<< HEAD
__version__ = "0.0.9-1"
=======
__version__ = "0.0.9"
>>>>>>> 7645f17b
<|MERGE_RESOLUTION|>--- conflicted
+++ resolved
@@ -1,8 +1,4 @@
 #This file contains the just the version string. It is open()-ed by setup.py to
 # determine the current package version and import-ed by the package on runtime.
 
-<<<<<<< HEAD
-__version__ = "0.0.9-1"
-=======
-__version__ = "0.0.9"
->>>>>>> 7645f17b
+__version__ = "0.0.9"